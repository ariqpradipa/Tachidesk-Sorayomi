--- conflicted
+++ resolved
@@ -29,14 +29,8 @@
     return SwitchListTile(
       controlAffinity: ListTileControlAffinity.trailing,
       secondary: const Icon(Icons.fullscreen_rounded),
-<<<<<<< HEAD
-      title: const Text("Ignore Safe Area"),
-      subtitle: const Text(
-          "Allow content to extend into notch and home indicator areas"),
-=======
       title: Text(context.l10n.readerIgnoreSafeAreaToggle),
       subtitle: Text(context.l10n.readerIgnoreSafeAreaToggleDescription),
->>>>>>> c960f3a9
       onChanged: ref.read(readerIgnoreSafeAreaProvider.notifier).update,
       value: ref.watch(readerIgnoreSafeAreaProvider).ifNull(),
     );
